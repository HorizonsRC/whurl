--- conflicted
+++ resolved
@@ -26,7 +26,8 @@
     "pytest-benchmark (>=5.1.0,<6.0.0)",
     "anyio (>=4.10.0,<5.0.0)",
     "pytest-asyncio (>=1.2.0,<2.0.0)",
-    "h2 (>=4.3.0,<5.0.0)"
+    "h2 (>=4.3.0,<5.0.0)",
+    "pytest-cov (>=7.0.0,<8.0.0)"
 ]
 
 
@@ -39,13 +40,9 @@
 markers = [
   "slow: marks tests as slow (deselect as '-m \"not slow\"')",
   "remote: marks tests as remote (deselect as '-m \"not remote\"')",
-<<<<<<< HEAD
   "update: updates the api response data cache (deselect as '-m \"not update\"')",
-  "performance_local: marks tests as performance tests for local server",
-  "performance_remote: marks tests as performance tests for remote server",
-=======
   "unit: marks tests as unit tests (deselect as '-m \"not unit\"')",
   "integration: marks tests as integration tests (deselect as '-m \"not integration\"')",
   "performance: marks tests as performance tests (deselect as '-m \"not performance\"')",
->>>>>>> d71af02b
-]+]
+addopts = "--cov=hurl --cov-report=term-missing"